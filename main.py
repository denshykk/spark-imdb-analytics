--- conflicted
+++ resolved
@@ -2,11 +2,8 @@
 import time
 
 from src.analytics.denys_tykhonov import DenysTykhonovAnalytics
-<<<<<<< HEAD
+from src.analytics.ivan_dobrodieiev import IvanDobrodieievAnalytics
 from src.analytics.marta_oliinyk import MartaOliinykAnalytics
-=======
-from src.analytics.ivan_dobrodieiev import IvanDobrodieievAnalytics
->>>>>>> 10911ed7
 from src.data.data_loader import ImdbDataLoader
 from src.schemas.imdb_schemas import imdb_schemas
 from src.utils.spark_utils import create_spark_session, print_schema_info, print_basic_stats
@@ -80,15 +77,13 @@
     denys_analytics = DenysTykhonovAnalytics(spark, datasets)
     denys_analytics.run_all_analytics()
 
-<<<<<<< HEAD
+    # Ivan Dobrodieiev's analytics
+    ivan_analytics = IvanDobrodieievAnalytics(spark, datasets)
+    ivan_analytics.run_all_analytics()
+
     # Marta Oliinyk's analytics
     marta_analytics = MartaOliinykAnalytics(spark, datasets)
     marta_analytics.run_all_analytics()
-=======
-    # Ivan Dobrodieiev's analytics
-    ivan_analytics = IvanDobrodieievAnalytics(spark, datasets)
-    ivan_analytics.run_all_analytics()
->>>>>>> 10911ed7
 
     print("\n===== All Analytics Completed =====")
 
